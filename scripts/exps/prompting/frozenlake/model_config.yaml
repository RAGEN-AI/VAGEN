--- conflicted
+++ resolved
@@ -7,19 +7,17 @@
   #   tensor_parallel_size: 2
   #   gpu_memory_utilization: 0.9
 
-<<<<<<< HEAD
-  qwen_vl_3b_api:
-    provider: routerapi
-    model_name: qwen/qwen2.5-vl-3b-instruct:free
-    max_tokens: 150
-    temperature: 0.7
-=======
+  # qwen_vl_3b_api:
+  #   provider: routerapi
+  #   model_name: qwen/qwen2.5-vl-3b-instruct:free
+  #   max_tokens: 150
+  #   temperature: 0.7
+
   # VLM-R1-MATH:
   #   provider: vllm
   #   model_name: omlab/VLM-R1-Qwen2.5VL-3B-Math-0305
   #   max_tokens: 150
   #   temperature: 0.7
->>>>>>> c4b89752
 
   # gpt4o:
   #   provider: openai
